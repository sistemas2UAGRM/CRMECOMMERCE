--- conflicted
+++ resolved
@@ -29,12 +29,12 @@
 import { getRefreshToken, clearAuthTokens } from "../utils/auth";
 
 import GestionUsuarios from "../modulos/usuarios/admin/GestionUsuarios";
-import PredictionPage from "../modulos/ai/PredictionPage";
-import ReportPage from "../modulos/ai/ReportPage";
 
 // Módulo de IA
 import ReportPage from "../modulos/ai/ReportPage";
 import PredictionPage from "../modulos/ai/PredictionPage";
+import PredictionPage from "../modulos/ai/PredictionPage";
+import ReportPage from "../modulos/ai/ReportPage";
 
 const sidebarItems = [
   { name: "Usuarios", icon: <Users size={22} />, component: <GestionUsuarios /> },
@@ -62,7 +62,6 @@
       { name: "Soporte", component: <GestionSoporte /> },
     ],
   },
-<<<<<<< HEAD
   // { name: "Reportes", icon: <BarChart2 size={22} />, component: <div>Contenido de Reportes</div> },
   {
     name: "IA", icon: <Bot size={22} />, component: <div>Módulo de Inteligencia Artificial</div>,
@@ -71,10 +70,6 @@
       { name: "Reportes", component: <ReportPage /> },
     ],
   },
-=======
-  { name: "IA", icon: <BarChart2 size={22} />, component: <PredictionPage /> },
-  { name: "Reportes", icon: <Bot size={22} />, component: <ReportPage /> },
->>>>>>> 45d0e3f2
 ];
 
 /* ------------------ Loader simple (para Suspense) ------------------ */
