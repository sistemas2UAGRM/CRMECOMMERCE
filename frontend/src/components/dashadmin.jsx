--- conflicted
+++ resolved
@@ -16,13 +16,8 @@
 import UsersAdminList from "../modulos/usuarios/admin/UsersAdminList";
 
 const sidebarItems = [
-<<<<<<< HEAD
-  { name: "Usuarios", icon: <Users size={22} />, component: <div>Contenido de Usuarios</div> },
+  { name: "Usuarios", icon: <Users size={22} />, component: <UsersAdminList /> },
   { name: "Empleados", icon: <UserCheck size={22} />, component: <Empleados /> },
-=======
-  { name: "Usuarios", icon: <Users size={22} />, component: <UsersAdminList /> },
-  { name: "Empleados", icon: <UserCheck size={22} />, component: <div>Contenido de los empleados</div> },
->>>>>>> 25198112
   { name: "Bitácora", icon: <FileText size={22} />, component: <Bitacora /> },
   { name: "Perfiles", icon: <Shield size={22} />, component: <div>Contenido de Perfiles</div> },
   { name: "Productos", icon: <Package size={22} />, component: <Productos /> },
